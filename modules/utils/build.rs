use std::env;
use std::fs;
use std::path::Path;

/// works out where the `onnxruntime` library is in the build target and copies the library to the root
/// of the crate so the core library can find it and load it into the binary using `include_bytes!()`.
///
/// # Notes
/// This is a workaround for the fact that `onnxruntime` doesn't support `cargo` yet. This build step
/// is reliant on the `ort` crate downloading and building the `onnxruntime` library. This is
/// why the following dependency is required in `Cargo.toml`:
/// ```toml
/// [build-dependencies]
/// ort = { version = "1.16.2", default-features = true }
/// ```
/// Here we can see that the `default-features` is set to `true`. This is because the `ort` crate will download
/// the correct package and build it for the target platform by default. In the main part of our dependencies
/// we have the following:
/// ```toml
/// [dependencies]
/// ort = { version = "1.16.2", features = ["load-dynamic"], default-features = false }
/// ```
/// Here we can see that the `default-features` is set to `false`. This is because we don't want the `ort` crate
/// to download and build the `onnxruntime` library again. Instead we want to use the one that was built in the
/// build step. We also set the `load-dynamic` feature to `true` so that the `ort` crate will load the `onnxruntime`
/// library dynamically at runtime. This is because we don't want to statically link the `onnxruntime`. Our `onnxruntime`
/// is embedded into the binary using `include_bytes!()` and we want to load it dynamically at runtime. This means that
/// we do not need to move the `onnxruntime` library around with the binary, and there is no complicated setup required
/// or linking.
fn unpack_onnx() -> std::io::Result<()> {
<<<<<<< HEAD
    let out_dir = env::var("OUT_DIR").expect("OUT_DIR not set");
    let out_path = Path::new(&out_dir);
    let build_dir = out_path
        .ancestors()  // This gives an iterator over all ancestors of the path
        .nth(3)       // 'nth(3)' gets the fourth ancestor (counting from 0), which should be the debug directory
        .expect("Failed to find debug directory");

    match std::env::var("ONNXRUNTIME_LIB_PATH") {
        Ok(_) => {
            println!("cargo:rustc-cfg=onnx_runtime_env_var_set");
        },
        Err(_) => {
            let target_lib = match env::var("CARGO_CFG_TARGET_OS").unwrap() {
                ref s if s.contains("linux") => "libonnxruntime.so",
                ref s if s.contains("macos") => "libonnxruntime.dylib",
                ref s if s.contains("windows") => "onnxruntime.dll",
                // ref s if s.contains("android") => "android", => not building for android
                _ => panic!("Unsupported target os")
            };
=======
	let out_dir = env::var("OUT_DIR").expect("OUT_DIR not set");
	let out_path = Path::new(&out_dir);
	let build_dir = out_path
		.ancestors() // This gives an iterator over all ancestors of the path
		.nth(3) // 'nth(3)' gets the fourth ancestor (counting from 0), which should be the debug directory
		.expect("Failed to find debug directory");

	match std::env::var("ONNXRUNTIME_LIB_PATH") {
		Ok(_) => {
			println!("cargo:rustc-cfg=onnx_runtime_env_var_set");
		}
		Err(_) => {
			let target_lib = match env::var("CARGO_CFG_TARGET_OS").unwrap() {
				ref s if s.contains("linux") => "libonnxruntime.so",
				ref s if s.contains("macos") => "libonnxruntime.dylib",
				ref s if s.contains("windows") => "onnxruntime.dll",
				// ref s if s.contains("android") => "android", => not building for android
				_ => panic!("Unsupported target os"),
			};
>>>>>>> 1f4992f8

			let lib_path = build_dir.join(target_lib);
			let lib_path = lib_path.to_str().unwrap();

			// put it next to the file of the embedding
			let destination = Path::new(target_lib);
			fs::copy(lib_path, destination)?;
		}
	}
	Ok(())
}

fn main() -> std::io::Result<()> {
	if std::env::var("DOCS_RS").is_ok() {
		// we are not going to be anything here for docs.rs, because we are merely building the docs. When we are just building
		// the docs, the onnx environment variable will not look for the `onnxruntime` library, so we don't need to unpack it.
		return Ok(());
	}

	if env::var("ORT_STRATEGY").as_deref() == Ok("system") {
		// If the ORT crate is built with the `system` strategy, then the crate will take care of statically linking the library.
		// No need to do anything here.
		println!("cargo:rustc-cfg=onnx_statically_linked");

		return Ok(());
	}

	unpack_onnx()?;
	Ok(())
}<|MERGE_RESOLUTION|>--- conflicted
+++ resolved
@@ -1,6 +1,7 @@
 use std::env;
 use std::fs;
 use std::path::Path;
+
 
 /// works out where the `onnxruntime` library is in the build target and copies the library to the root
 /// of the crate so the core library can find it and load it into the binary using `include_bytes!()`.
@@ -28,27 +29,6 @@
 /// we do not need to move the `onnxruntime` library around with the binary, and there is no complicated setup required
 /// or linking.
 fn unpack_onnx() -> std::io::Result<()> {
-<<<<<<< HEAD
-    let out_dir = env::var("OUT_DIR").expect("OUT_DIR not set");
-    let out_path = Path::new(&out_dir);
-    let build_dir = out_path
-        .ancestors()  // This gives an iterator over all ancestors of the path
-        .nth(3)       // 'nth(3)' gets the fourth ancestor (counting from 0), which should be the debug directory
-        .expect("Failed to find debug directory");
-
-    match std::env::var("ONNXRUNTIME_LIB_PATH") {
-        Ok(_) => {
-            println!("cargo:rustc-cfg=onnx_runtime_env_var_set");
-        },
-        Err(_) => {
-            let target_lib = match env::var("CARGO_CFG_TARGET_OS").unwrap() {
-                ref s if s.contains("linux") => "libonnxruntime.so",
-                ref s if s.contains("macos") => "libonnxruntime.dylib",
-                ref s if s.contains("windows") => "onnxruntime.dll",
-                // ref s if s.contains("android") => "android", => not building for android
-                _ => panic!("Unsupported target os")
-            };
-=======
 	let out_dir = env::var("OUT_DIR").expect("OUT_DIR not set");
 	let out_path = Path::new(&out_dir);
 	let build_dir = out_path
@@ -68,7 +48,6 @@
 				// ref s if s.contains("android") => "android", => not building for android
 				_ => panic!("Unsupported target os"),
 			};
->>>>>>> 1f4992f8
 
 			let lib_path = build_dir.join(target_lib);
 			let lib_path = lib_path.to_str().unwrap();
@@ -80,6 +59,7 @@
 	}
 	Ok(())
 }
+
 
 fn main() -> std::io::Result<()> {
 	if std::env::var("DOCS_RS").is_ok() {
