--- conflicted
+++ resolved
@@ -1,7 +1,6 @@
 use std::path::Path;
 use std::env;
 use std::fs;
-<<<<<<< HEAD
 
 
 fn main() -> std::io::Result<()> {
@@ -12,12 +11,6 @@
         .ancestors()  // This gives an iterator over all ancestors of the path
         .nth(3)       // 'nth(3)' gets the fourth ancestor (counting from 0), which should be the debug directory
         .expect("Failed to find debug directory");
-
-=======
-
-
-fn main() -> std::io::Result<()> {
->>>>>>> 9a693283
 
     match std::env::var("ONNXRUNTIME_LIB_PATH") {
         Ok(_) => {
@@ -31,22 +24,10 @@
                 // ref s if s.contains("android") => "android", => not building for android
                 _ => panic!("Unsupported target os")
             };
-<<<<<<< HEAD
-            // let profile = match env::var("PROFILE").unwrap() {
-            //     ref s if s.contains("release") => "release",
-            //     ref s if s.contains("debug") => "debug",
-            //     _ => panic!("Unsupported profile")
-            // };
+
             let lib_path = build_dir.join(target_lib);
             let lib_path = lib_path.to_str().unwrap();
-=======
-            let profile = match env::var("PROFILE").unwrap() {
-                ref s if s.contains("release") => "release",
-                ref s if s.contains("debug") => "debug",
-                _ => panic!("Unsupported profile")
-            };
-            let lib_path = Path::new("target").join(profile).join(target_lib);
->>>>>>> 9a693283
+
             // put it next to the file of the embedding
             let destination = Path::new(target_lib);
             fs::copy(lib_path, destination)?;
