--- conflicted
+++ resolved
@@ -11,7 +11,6 @@
 use tempfile::NamedTempFile;
 
 #[cfg(feature = "dynamic")]
-<<<<<<< HEAD
 use once_cell::sync::Lazy;
 #[cfg(feature = "dynamic")]
 use ort::environment::{EnvironmentBuilder, Environment};
@@ -24,15 +23,6 @@
 use zip::ZipArchive;
 
 // use std::sync::LazyLock;
-=======
-use onnx_embedding::embed_onnx;
-
-#[cfg(feature = "dynamic")]
-use ort::environment::EnvironmentBuilder;
-
-#[cfg(feature = "dynamic")]
-pub static ONNX_BYTES: &'static [u8] = embed_onnx!("1.20.0");
->>>>>>> 25de78ed
 
 
 /// Creates a session for a model.
@@ -58,8 +48,6 @@
         .commit_from_memory(&model_bytes), SurrealErrorStatus::Unknown);
     Ok(session)
 }
-
-<<<<<<< HEAD
 
 // #[cfg(feature = "dynamic")]
 // pub static ORT_EMBEDDED_ENV: LazyLock<Arc<Mutex<Arc<Environment>>>> = LazyLock::new(|| {
@@ -123,31 +111,9 @@
     let outcome: EnvironmentBuilder = ort::init_from(onnx_lib_path.to_str().unwrap());
     match outcome.commit() {
         Ok(_env) => {
-            // ORT_ENV.lock().unwrap().replace(env);
-=======
-/// Unpacks the embedded libonnxruntime and loads it into ort.
-#[cfg(feature = "dynamic")]
-pub fn set_environment() -> Result<(), SurrealError> {
-    // Generate the ort environment from the dynamically pulled onnx runtime bytes
-    let mut temp_file = NamedTempFile::new().map_err(|e| {
-        SurrealError::new(e.to_string(), SurrealErrorStatus::Unknown)
-    })?;
-    temp_file.write_all(ONNX_BYTES).map_err(|e| {
-        SurrealError::new(e.to_string(), SurrealErrorStatus::Unknown)
-    })?;
-    let path: PathBuf = temp_file.path().to_path_buf();
-    let path_str = match path.to_str() {
-        Some(unwrapped_string) => unwrapped_string,
-        None => return Err(SurrealError::new("cannot convert ONNX temp file to string".to_string(), SurrealErrorStatus::Unknown))
-    };
-    let environment: EnvironmentBuilder = ort::init_from(path_str);
-
-    match environment.commit() {
-        Ok(_env) => {
-            // TODO => might look into wrapping the session in a lock but for now it seems to be
-            // working in tests. Below is what the lock can look like:
-            //  pub static ORT_ENV: LazyLock<Arc<Mutex<Option<Arc<Environment>>>>> = LazyLock::new(|| Arc::new(Mutex::new(None)));
->>>>>>> 25de78ed
+               // TODO => might look into wrapping the session in a lock but for now it seems to be
+               // working in tests. Below is what the lock can look like:
+               //  pub static ORT_ENV: LazyLock<Arc<Mutex<Option<Arc<Environment>>>>> = LazyLock::new(|| Arc::new(Mutex::new(None)));
         },
         Err(e) => {
             return Err(SurrealError::new(e.to_string(), SurrealErrorStatus::Unknown));
