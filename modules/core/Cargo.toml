[package]
name = "surrealml-core"
<<<<<<< HEAD
version = "0.1.0"
=======
version = "0.0.9"
>>>>>>> 09536a83
edition = "2021"
build = "./build.rs"
description = "The core machine learning library for SurrealML that enables SurrealDB to store and load ML models"
license-file = "LICENSE"

# See more keys and their definitions at https://doc.rust-lang.org/cargo/reference/manifest.html

[dependencies]
regex = "1.9.3"
ort = { version = "1.16.2", features = ["load-dynamic"], default-features = false }
ndarray = "0.15.6"
once_cell = "1.18.0"
bytes = "1.5.0"
futures-util = "0.3.28"
futures-core = "0.3.28"
<<<<<<< HEAD
glue = { git = "https://github.com/surrealdb/surrealml" }
=======
glue = { path = "../glue" }
>>>>>>> 09536a83

[dev-dependencies]
tokio = { version = "1.12.0", features = ["full"] }

[lib]
name = "surrealml_core"
path = "src/lib.rs"

[build-dependencies]
ort = { version = "1.16.2", default-features = true }<|MERGE_RESOLUTION|>--- conflicted
+++ resolved
@@ -1,10 +1,6 @@
 [package]
 name = "surrealml-core"
-<<<<<<< HEAD
 version = "0.1.0"
-=======
-version = "0.0.9"
->>>>>>> 09536a83
 edition = "2021"
 build = "./build.rs"
 description = "The core machine learning library for SurrealML that enables SurrealDB to store and load ML models"
@@ -20,11 +16,8 @@
 bytes = "1.5.0"
 futures-util = "0.3.28"
 futures-core = "0.3.28"
-<<<<<<< HEAD
 glue = { git = "https://github.com/surrealdb/surrealml" }
-=======
-glue = { path = "../glue" }
->>>>>>> 09536a83
+
 
 [dev-dependencies]
 tokio = { version = "1.12.0", features = ["full"] }
