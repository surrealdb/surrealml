--- conflicted
+++ resolved
@@ -30,13 +30,8 @@
         raise FileNotFoundError(f"Shared library not found at: {lib_path}")
     
     loaded_lib = ctypes.CDLL(str(lib_path))
-<<<<<<< HEAD
-    loaded_lib.link_onnx.argtypes = []
+    # loaded_lib.link_onnx.argtypes = []
     loaded_lib.link_onnx.restype = EmptyReturn
-    c_string = str(onnx_path).encode('utf-8')
-=======
-    loaded_lib.link_onnx.restype = EmptyReturn
->>>>>>> 25de78ed
     load_info = loaded_lib.link_onnx()
     if load_info.error_message:
         raise OSError(f"Failed to load onnxruntime: {load_info.error_message.decode('utf-8')}")
