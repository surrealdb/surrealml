--- conflicted
+++ resolved
@@ -22,10 +22,6 @@
         let chunk = chunk.unwrap();
         buffer.extend_from_slice(&chunk);
     }
-<<<<<<< HEAD
-    println!("Buffer length: {:?}", buffer.len());
-=======
->>>>>>> 29a0c4ad
     let mut file = SurMlFile::from_bytes(buffer).unwrap();
 
     // check some of the values in the header
