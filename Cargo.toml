--- conflicted
+++ resolved
@@ -4,11 +4,8 @@
 members = [
     "modules/c-wrapper",
     "modules/core", 
-    "modules/tokenizers", 
-<<<<<<< HEAD
+    "modules/tokenizers",
     "modules/llms",
-=======
->>>>>>> c67fdb1a
     "modules/wasm-linker",
 ]
 
