
[workspace]
resolver = "2"
members = [
    "modules/c-wrapper",
    "modules/core", 
    "modules/tokenizers", 
<<<<<<< HEAD
    "modules/llms",
=======
>>>>>>> d998a4b4
    "modules/wasm-linker",
]

[workspace.lints.clippy]

# Checks for usage of `#[allow]` attribute and suggests replacing it with `#[expect]`.
# `#[expect]` attributes suppress the lint emission, but emit a warning if the expectation is unfulfilled.
# This is useful to be notified when the lint is no longer triggered.
# https://rust-lang.github.io/rust-clippy/master/#allow_attributes
allow_attributes = "warn"

# Checks for code like `foo = bar.clone();`.
# Custom `Clone::clone_from()` or `ToOwned::clone_into` implementations allow the objects to share resources and
# therefore avoid allocations.
# https://rust-lang.github.io/rust-clippy/master/#assigning_clones
assigning_clones = "warn"

# Checks for the usage of `as _` conversion using inferred type.
# https://rust-lang.github.io/rust-clippy/master/#cloned_instead_of_copied
cloned_instead_of_copied = "warn"

# Checks for function/method calls with a mutable parameter in `debug_assert!`, `debug_assert_eq!` and
# `debug_assert_ne!` macros.
# In release builds `debug_assert!` macros are optimized out by the compiler. Therefore mutating something in a
# `debug_assert!` macro results in different behavior between a release and debug build.
# https://rust-lang.github.io/rust-clippy/master/#debug_assert_with_mut_call
debug_assert_with_mut_call = "warn"

# Denies the configured methods and functions in `clippy.toml`.
# Some methods are undesirable in certain contexts, and it’s beneficial to lint for them as needed.
# https://rust-lang.github.io/rust-clippy/master/#disallowed_methods
disallowed_methods = "warn"

# Checks for impls of `From<..>` that contain `panic!()` or `unwrap()`
# TryFrom should be used if there’s a possibility of failure.
# https://rust-lang.github.io/rust-clippy/master/#fallible_impl_from
fallible_impl_from = "warn"

# Checks for usage of `.get().unwrap()` (or `.get_mut().unwrap()`) on a standard library type which implements Index.
# Using the Index trait ([]) is more clear and more concise.
# https://rust-lang.github.io/rust-clippy/master/#get_unwrap
get_unwrap = "warn"

# Checks for the usage of `_.to_owned()`, `vec.to_vec()`, or similar when calling `_.clone()` would be clearer.
# https://rust-lang.github.io/rust-clippy/master/#implicit_clone
implicit_clone = "warn"

# Checks for usage of `.to_string()` on an `&&T` where `T` implements `ToString` directly (like `&&str` or `&&String`).
# This bypasses the specialized implementation of ToString and instead goes through the more expensive string
# formatting facilities.
# https://rust-lang.github.io/rust-clippy/master/#inefficient_to_string
inefficient_to_string = "warn"

# Checks for whole number float literals that cannot be represented as the underlying type without loss.
# If the value was intended to be exact, it will not be. This may be especially surprising when the lost precision
# is to the left of the decimal point.
# https://rust-lang.github.io/rust-clippy/master/#lossy_float_literal
lossy_float_literal = "warn"

# Checks for functions that are declared `async` but have no `.await`s inside of them.
# Async functions with no async code create overhead, both mentally and computationally.
# https://rust-lang.github.io/rust-clippy/master/#unused_async
#
# SurrealDB relies on async functions in the AST parser and executor to avoid stack overflows.
# Warning or denying this lint can cause unexpected errors.
unused_async = "allow"<|MERGE_RESOLUTION|>--- conflicted
+++ resolved
@@ -4,11 +4,8 @@
 members = [
     "modules/c-wrapper",
     "modules/core", 
-    "modules/tokenizers", 
-<<<<<<< HEAD
+    "modules/tokenizers",
     "modules/llms",
-=======
->>>>>>> d998a4b4
     "modules/wasm-linker",
 ]
 
